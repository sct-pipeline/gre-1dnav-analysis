#!/usr/bin/env python3
#
# Create a mask for ghosting analysis. The mask is a 1cm-wide rectangle centered on the spinal cord,
# extending from the posterior tip of the tissue to the posterior edge of the axial slice FOV (Field of View).
#
# It requires five arguments:
# 1. path_data: The path to the data directory.
# 2. path_processed_data : The path to the processed data directory (output path). Defaults to path_data if not provided.
# 3. subject_id: The ID of the subject. (e.g., sub-01)
# 4. session_id: The ID of the session. (e.g., ses-01)
# 5. acquisition_region: The region of acquisition, which can be one of the following:
#    - acq-upperT: Upper thoracic region
#    - acq-lowerT: Lower thoracic region
#    - acq-LSE: Lumbar-sacral region
# It will create the following file:
#   /PATH/TO/PROCESSED/DATA/SUB-ID/SES-ID/anat/SUB-ID_SES-ID_ACQ-REGION_rec-navigated_T2starw_ghosting_mask.nii.gz
<<<<<<< HEAD
# 
# How to use:
#   ./create_ghosting_mask.py <path_data> <path_processed_data> <subject_id> <session_id> <acquisition_region>
# 
=======
#
# How to use:
#   ./create_ghosting_mask.py <path_data> <path_processed_data> <subject_id> <session_id> <acquisition_region>
#
>>>>>>> 69915fbd
# Example:
#   ./create_ghosting_mask.py /path/to/data /path/to/processed/data sub-01 ses-01 acq-lowerT
# This will create the following file:
#   /path/to/processed/data/sub-01/ses-01/anat/sub-01_ses-01_acq-lowerT_rec-navigated_T2starw_ghosting_mask.nii.gz

import os
import sys
import numpy as np
import nibabel as nib
import argparse
import subprocess
import json
from datetime import datetime

# Define variables
username = subprocess.run(['whoami'], capture_output=True, text=True).stdout.strip()
sct_version = subprocess.run(['sct_version'], capture_output=True, text=True).stdout.strip()
width_mm = 10  # Width of the mask in millimeters
ext = ".nii.gz"
contrast = "T2starw"

parser = argparse.ArgumentParser(
  description=f"Create a mask for ghosting analysis. The mask is a {int(width_mm/10)}cm-wide rectangle centered\
  on the spinal cord, extending from the posterior tip of the tissue to the posterior edge of the axial slice FOV (Field of View)."
)
parser.add_argument("path_data", help="Path to the data directory.")
<<<<<<< HEAD
parser.add_argument("path_processed_data", nargs='?', default=None, help="Path to the processed data directory (output path). Defaults to path_data if not provided.")
parser.add_argument("subject_id", help="ID of the subject (e.g., sub-01).")
parser.add_argument("session_id", help="ID of the session (e.g., ses-01).")
parser.add_argument("acquisition_region", choices=["acq-upperT", "acq-lowerT", "acq-LSE"], 
=======
parser.add_argument("path_processed_data", nargs='?', default=None,
                    help="Path to the processed data directory (output path). Defaults to path_data if not provided.")
parser.add_argument("subject_id", help="ID of the subject (e.g., sub-01).")
parser.add_argument("session_id", help="ID of the session (e.g., ses-01).")
parser.add_argument("acquisition_region", choices=["acq-upperT", "acq-lowerT", "acq-LSE"],
>>>>>>> 69915fbd
                    help="Region of acquisition: acq-upperT, acq-lowerT, or acq-LSE.")
args = parser.parse_args()

# Define arguments
path_data = args.path_data
path_processed_data = args.path_processed_data if args.path_processed_data else path_data
subject = args.subject_id
session = args.session_id
acq = args.acquisition_region

if not os.path.isdir(path_data):
  print(f"Error: Provided path does not exist.\nProvided path: {path_data}")
  sys.exit(1)

# Define functions
def convert_mm_to_pix(mm_value, nii_img, axis=0):
    """Convert a value in millimeters to pixels."""
    pixdim = nii_img.header.get_zooms()[axis]
    return int(round((mm_value) / pixdim))

# Define file names
file_anat = f"{subject}_{session}_{acq}_rec-navigated_{contrast}"
file_seg = f"{file_anat}_seg"
<<<<<<< HEAD
file_body_post_tip = f"{file_anat}_label-bodyPosteriorTip_label"
file_ghosting_mask = f"{file_anat}_ghostingMask"
=======
file_body_post_tip = f"{file_anat}_body-posterior-tip"
file_ghosting_mask = f"{file_anat}_ghosting_mask"
>>>>>>> 69915fbd

# Define paths
path_anat= os.path.join(path_data, subject, session, "anat", file_anat + ext)
path_body_post_tip = os.path.join(path_data, "derivatives", "labels", subject, session, "anat", file_body_post_tip + ext)
path_body_post_tip_csv = os.path.join(path_data, "derivatives", "labels", subject, session, "anat", file_body_post_tip + ".csv")
path_body_post_tip_json = os.path.join(path_data, "derivatives", "labels", subject, session, "anat", file_body_post_tip + ".json")
path_ghosting_mask = os.path.join(path_processed_data, subject, session, "anat", file_ghosting_mask + ext)

# Identify the posterior tip of the body if it does not exist
if not os.path.exists(path_body_post_tip):
  subprocess.run(['sct_get_centerline', '-i', path_anat, '-method', 'viewer', '-gap', '20.0', '-o', path_body_post_tip], text=True, check=True)
# Remove the CSV file if it exists
if os.path.exists(path_body_post_tip_csv):
  os.remove(path_body_post_tip_csv)
# Create the JSON file if it does not exist
if not os.path.exists(path_body_post_tip_json):
  with open(path_body_post_tip_json, 'w') as f:
    json_content = {
      "SpatialReference": "orig",
      "GeneratedBy": [
        {
          "Name": "sct_get_centerline -method viewer",
          "Version": f"SCT {sct_version}"
        },
        {
          "Name": "Manual",
          "Author": username,
          "Date": datetime.now().strftime("%Y-%m-%d %H:%M:%S")
        }
      ]
    }
    json.dump(json_content, f, indent=4)
# Check if any axial slice is empty
mask_nii = nib.load(path_body_post_tip)
mask_data = mask_nii.get_fdata()
nslices = mask_data.shape[2]
for slice in range(nslices):
    if np.sum(mask_data[:, :, slice]) == 0:
<<<<<<< HEAD
        print(f"Warning: Empty mask detected in slice {slice}. Removing label files and exiting.")
=======
        print(f"Error: Empty mask detected in slice {slice}. Removing label files and exiting.")
>>>>>>> 69915fbd
        # Remove the label files
        for path in [path_body_post_tip, path_body_post_tip_json]:
            if os.path.exists(path):
                os.remove(path)
<<<<<<< HEAD
        sys.exit("To ensure that the ghosting mask covers all axial slices, please press the up arrow key (↑) before selecting the first label. " \
=======
        raise RuntimeError("To ensure that the ghosting mask covers all axial slices, please press the up arrow key (↑) before selecting the first label. " \
>>>>>>> 69915fbd
        "Please try again.")

# Create the ghosting mask
# Loop through each slice along the z-axis
nii_anat = nib.load(path_anat)
data_anat = nii_anat.get_fdata()
<<<<<<< HEAD
nslices = data_anat.shape[2] 
=======
nslices = data_anat.shape[2]
>>>>>>> 69915fbd
for z in range(nslices):
  # Find the coordinates of the body posterior tip for this slice
  nii_body_post_tip = nib.load(path_body_post_tip)
  data_centreline = nii_body_post_tip.get_fdata()
  body_post_tip_coords = np.argwhere(data_centreline[:, :, z] > 0)
  if body_post_tip_coords.size == 0:
    continue  # No tip found for this slice

  # Define the center of the mask with the tip coordinates
  x_center = int(body_post_tip_coords[0][0])
  # Define the y-axis limit based on the tip coordinates
  y_limit = int(body_post_tip_coords[0][1])

  # Define the size of the mask
  half_width_pix = convert_mm_to_pix(width_mm, nii_anat, axis=0)
  x_start = x_center - half_width_pix
  x_end = x_center + half_width_pix
  y_start = 0
  y_end = y_limit

  # Create the ghosting mask for this slice
  if z == 0:
    ghosting_mask = np.zeros_like(data_anat, dtype=np.uint8)
  ghosting_mask[x_start:x_end, y_start:y_end, z] = 1

# Save the ghosting mask
nii_ghosting_mask = nib.Nifti1Image(ghosting_mask, nii_anat.affine, nii_anat.header)
nib.save(nii_ghosting_mask, path_ghosting_mask)

# Print output path and instructions to view the results
print(f"\nDone! The ghosting mask has been created and saved at:\n{path_ghosting_mask}\n\nTo view results, type:\nfsleyes {path_anat} -cm greyscale {path_ghosting_mask} -cm blue -a 50\n")<|MERGE_RESOLUTION|>--- conflicted
+++ resolved
@@ -14,17 +14,10 @@
 #    - acq-LSE: Lumbar-sacral region
 # It will create the following file:
 #   /PATH/TO/PROCESSED/DATA/SUB-ID/SES-ID/anat/SUB-ID_SES-ID_ACQ-REGION_rec-navigated_T2starw_ghosting_mask.nii.gz
-<<<<<<< HEAD
-# 
-# How to use:
-#   ./create_ghosting_mask.py <path_data> <path_processed_data> <subject_id> <session_id> <acquisition_region>
-# 
-=======
 #
 # How to use:
 #   ./create_ghosting_mask.py <path_data> <path_processed_data> <subject_id> <session_id> <acquisition_region>
 #
->>>>>>> 69915fbd
 # Example:
 #   ./create_ghosting_mask.py /path/to/data /path/to/processed/data sub-01 ses-01 acq-lowerT
 # This will create the following file:
@@ -51,18 +44,11 @@
   on the spinal cord, extending from the posterior tip of the tissue to the posterior edge of the axial slice FOV (Field of View)."
 )
 parser.add_argument("path_data", help="Path to the data directory.")
-<<<<<<< HEAD
-parser.add_argument("path_processed_data", nargs='?', default=None, help="Path to the processed data directory (output path). Defaults to path_data if not provided.")
-parser.add_argument("subject_id", help="ID of the subject (e.g., sub-01).")
-parser.add_argument("session_id", help="ID of the session (e.g., ses-01).")
-parser.add_argument("acquisition_region", choices=["acq-upperT", "acq-lowerT", "acq-LSE"], 
-=======
 parser.add_argument("path_processed_data", nargs='?', default=None,
                     help="Path to the processed data directory (output path). Defaults to path_data if not provided.")
 parser.add_argument("subject_id", help="ID of the subject (e.g., sub-01).")
 parser.add_argument("session_id", help="ID of the session (e.g., ses-01).")
 parser.add_argument("acquisition_region", choices=["acq-upperT", "acq-lowerT", "acq-LSE"],
->>>>>>> 69915fbd
                     help="Region of acquisition: acq-upperT, acq-lowerT, or acq-LSE.")
 args = parser.parse_args()
 
@@ -86,13 +72,8 @@
 # Define file names
 file_anat = f"{subject}_{session}_{acq}_rec-navigated_{contrast}"
 file_seg = f"{file_anat}_seg"
-<<<<<<< HEAD
 file_body_post_tip = f"{file_anat}_label-bodyPosteriorTip_label"
 file_ghosting_mask = f"{file_anat}_ghostingMask"
-=======
-file_body_post_tip = f"{file_anat}_body-posterior-tip"
-file_ghosting_mask = f"{file_anat}_ghosting_mask"
->>>>>>> 69915fbd
 
 # Define paths
 path_anat= os.path.join(path_data, subject, session, "anat", file_anat + ext)
@@ -131,31 +112,19 @@
 nslices = mask_data.shape[2]
 for slice in range(nslices):
     if np.sum(mask_data[:, :, slice]) == 0:
-<<<<<<< HEAD
-        print(f"Warning: Empty mask detected in slice {slice}. Removing label files and exiting.")
-=======
         print(f"Error: Empty mask detected in slice {slice}. Removing label files and exiting.")
->>>>>>> 69915fbd
         # Remove the label files
         for path in [path_body_post_tip, path_body_post_tip_json]:
             if os.path.exists(path):
                 os.remove(path)
-<<<<<<< HEAD
-        sys.exit("To ensure that the ghosting mask covers all axial slices, please press the up arrow key (↑) before selecting the first label. " \
-=======
         raise RuntimeError("To ensure that the ghosting mask covers all axial slices, please press the up arrow key (↑) before selecting the first label. " \
->>>>>>> 69915fbd
         "Please try again.")
 
 # Create the ghosting mask
 # Loop through each slice along the z-axis
 nii_anat = nib.load(path_anat)
 data_anat = nii_anat.get_fdata()
-<<<<<<< HEAD
-nslices = data_anat.shape[2] 
-=======
 nslices = data_anat.shape[2]
->>>>>>> 69915fbd
 for z in range(nslices):
   # Find the coordinates of the body posterior tip for this slice
   nii_body_post_tip = nib.load(path_body_post_tip)
