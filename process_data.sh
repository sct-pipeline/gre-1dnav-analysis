#!/bin/bash
#
# # Analysis script to segment the spinal cord, compute SNR and CNR, and quantify ghosting
#
# Usage:
#   ./process_data.sh <SUBJECT>
#
# Manual segmentations or labels should be located under:
# PATH_DATA/derivatives/labels/SUBJECT/<CONTRAST>/

# The following global variables are retrieved from the caller sct_run_batch
# but could be overwritten by uncommenting the lines below:
# PATH_DATA_PROCESSED="~/data_processed"
# PATH_RESULTS="~/results"
# PATH_LOG="~/log"
# PATH_QC="~/qc"

# Uncomment for full verbose
set -x

# Immediately exit if error
set -e -o pipefail

# Exit if user presses CTRL+C (Linux) or CMD+C (OSX)
trap "echo Caught Keyboard Interrupt within script. Exiting now.; exit" INT

# Retrieve input params
SUBJECT_SLASH_SESSION=$1
# Update SUBJECT variable to the prefix for BIDS file names, considering the "ses" entity
# Can be improved, see: https://github.com/sct-pipeline/gre-1dnav-analysis/issues/3
SUBJECT=`cut -d "/" -f1 <<< "${SUBJECT_SLASH_SESSION}"`
SESSION=`cut -d "/" -f2 <<< "${SUBJECT_SLASH_SESSION}"`

# Get the path to the directory where all the scripts are located
PATH_SCRIPTS="$(dirname "$(realpath "./process_data.sh")")"

# get starting time:
start=`date +%s`


# FUNCTIONS
# ==============================================================================

# Copy all selected scripts in a folder to an output folder
copy_scripts() {
    local path_scripts="$1"
    local path_output="$2"
    local exception_file="$3"
    find "${path_scripts}" -maxdepth 1 \( -name "*.py" -o -name "*.sh" \) ! -name "${exception_file}" -exec rsync -avzh {} "${path_output}" \;
}


segment_if_does_not_exist(){
    local file="$1"
    FILESEG="${file}_label-SC_seg"
    PATHSEG="${PATH_DATA}/derivatives/labels/${SUBJECT_SLASH_SESSION}/anat/${FILESEG}${EXT}"
    echo "Looking for segmentation"
    if [[ -e "${PATHSEG}" ]]; then
        echo "Found! Using segmentation ${PATHSEG}"
        rsync -avzh "${PATHSEG}" "${FILESEG}${EXT}"
        sct_qc -i "${file}${EXT}" -s "${FILESEG}${EXT}" -p sct_deepseg_sc -qc "${PATH_QC}" -qc-subject "${SUBJECT_UNDERSCORE_SESSION}"
    else
        echo "Not found. Proceeding with automatic segmentation."
        # Segment spinal cord
        sct_deepseg spinalcord -i "${file}${EXT}" -qc "${PATH_QC}" -qc-subject "${SUBJECT_UNDERSCORE_SESSION}"
    fi
}


segment_gm_if_does_not_exist(){
    local file="$1"
    FILESEG="${file}_label-GM_seg"
    PATHSEG="${PATH_DATA}/derivatives/labels/${SUBJECT_SLASH_SESSION}/anat/${FILESEG}${EXT}"
    echo "Looking for segmentation"
    if [[ -e "${PATHSEG}" ]]; then
        echo "Found! Using segmentation ${PATHSEG}"
        rsync -avzh "${PATHSEG}" "${FILESEG}${EXT}"
        sct_qc -i "${file}${EXT}" -s "${FILESEG}${EXT}" -p sct_deepseg_gm -qc "${PATH_QC}" -qc-subject "${SUBJECT_UNDERSCORE_SESSION}"
    else
        echo "Not found. Proceeding with automatic segmentation."
        # Segment gray matter
        sct_deepseg_gm -i "${file}${EXT}" -qc "${PATH_QC}" -qc-subject "${SUBJECT_UNDERSCORE_SESSION}"
    fi
}


compute_wm(){
    local file="$1"
    local file_seg="$2"
    local file_gmseg="$3"
    FILESEG="${file}_label-WM_seg"
    sct_maths -i "${file_seg}${EXT}" -sub "${file_gmseg}${EXT}" -o "${FILESEG}${EXT}"
}


mean(){
   local sum=0
   for val in "$@";do
      sum=$(echo "$sum + $val" | bc)
   done
   echo "scale=5;$sum/$#" | bc
}


median(){
   local sorted=($(printf "%s\n" "$@" | sort -n))
   local count=${#sorted[@]}
   local mid=$((count/2))

   if (( count %2 == 1 )); then
      echo "${sorted[$mid]}"
   else
      echo "scale=5; (${sorted[$mid-1]} + ${sorted[$mid]})/2" | bc
   fi

}


compute_snr_cnr(){
<<<<<<< HEAD
   local file="$1"
   local file_wmseg="$2"
   local file_gmseg="$3"

   # Split images, gm, and wm segs into individual slices to calculate SNR/CNR for each slice
   PATH_TMP=${PATH_DATA_PROCESSED}/tmp
   PATH_TMP_SUBJECT=${PATH_TMP}/${SUBJECT_SLASH_SESSION}
   mkdir -p ${PATH_TMP_SUBJECT}
   sct_image -i ${file_gmseg}${EXT} -split z -o "${PATH_TMP_SUBJECT}/${file_gmseg}${EXT}"
   sct_image -i ${file_wmseg}${EXT} -split z -o "${PATH_TMP_SUBJECT}/${file}_wmseg${EXT}"
   sct_image -i ${file}${EXT} -split z -o "${PATH_TMP_SUBJECT}/${file}${EXT}"
   file_gmseg_ind="${PATH_TMP_SUBJECT}/${file_gmseg}"
   file_wmseg_ind="${PATH_TMP_SUBJECT}/${file_wmseg}"
   file_ind="${PATH_TMP_SUBJECT}/${file}"

   # Initialize arrays 
   CNR_array=()
   SNR_wm_array=()
   SNR_gm_array=()

   # Find the number of slices in image
   num_slices=$(sct_image -i ${file}${EXT} -header fslhd | grep ^dim3 | awk '{print $2}')
   num_slices=$((num_slices-1))



   # Calculate SNR/CNR for each slice
   for g in $(seq -w 0 ${num_slices}); do

     gmM=$(fslstats ${file_ind}_Z00${g}${EXT} -k ${file_gmseg_ind}_Z00${g}${EXT} -M)
     gmS=$(fslstats ${file_ind}_Z00${g}${EXT} -k ${file_gmseg_ind}_Z00${g}${EXT} -S)
     wmM=$(fslstats ${file_ind}_Z00${g}${EXT} -k ${file_wmseg_ind}_Z00${g}${EXT} -M)
     wmS=$(fslstats ${file_ind}_Z00${g}${EXT} -k ${file_wmseg_ind}_Z00${g}${EXT} -S)

     # Check if GM mask is empty (i.e. gM is 0)
     if (( $(echo "$gmM != 0" | bc) )); then
     
        # Find absolute value of the wm - gm difference 
        CNR_top=$(echo "scale=5; ($wmM - $gmM)" | bc)
        abs_CNR_top=$(echo "scale=5; sqrt($CNR_top * $CNR_top)" | bc)

        CNR=$(echo "scale=5; $abs_CNR_top/ $wmS" | bc)
        SNR_wm=$(echo "scale=5; $wmM/$wmS" | bc)
        SNR_gm=$(echo "scale=5; $gmM/$gmS" | bc)
        
       # Append to arrays
       CNR_array+=($CNR)
       SNR_wm_array+=($SNR_wm)
       SNR_gm_array+=($SNR_gm) 
    else
       echo "gm mask does not exist, skipping SNR and CNR calculations for slice $g"
    fi
   done

   #Compute mean of all slices
    mean_cnr=$(mean "${CNR_array[@]}") 
    mean_snr_wm=$(mean "${SNR_wm_array[@]}")
    mean_snr_gm=$(mean "${SNR_gm_array[@]}")

    #Compute median of all slices
    median_cnr=$(median "${CNR_array[@]}")
    median_snr_wm=$(median "${SNR_wm_array[@]}")
    median_snr_gm=$(median "${SNR_gm_array[@]}")

    # Write to csv file - separate based on standard and navigated
    search_word="navigated"
    if [[ "$file" == *"$search_word"* ]]; then
       echo ${file}","$mean_cnr","$median_cnr >> ${PATH_RESULTS}/CNR_nav_results.csv
       echo ${file}","$mean_snr_wm","$median_snr_wm >> ${PATH_RESULTS}/SNR_nav_wm_results.csv
       echo ${file}","$mean_snr_gm","$median_snr_gm >> ${PATH_RESULTS}/SNR_nav_gm_results.csv
    else
       echo ${file},"$mean_cnr","$median_cnr" >> ${PATH_RESULTS}/CNR_stand_results.csv
       echo ${file},"$mean_snr_wm","$median_snr_wm" >> ${PATH_RESULTS}/SNR_stand_wm_results.csv
       echo ${file},"$mean_snr_gm","$median_snr_gm" >> ${PATH_RESULTS}/SNR_stand_gm_results.csv
    fi
  
   rm -r ${PATH_TMP}

=======
    local file="$1"
    local file_wmseg="$2"
    local file_gmseg="$3"
    # Split images, gm, and wm segs into individual slices to calculate SNR/CNR for each slice
    PATH_TMP="${PATH_DATA_PROCESSED}/tmp"
    PATH_TMP_SUBJECT="${PATH_TMP}/${SUBJECT_SLASH_SESSION}"
    mkdir -p "${PATH_TMP_SUBJECT}"
    sct_image -i "${file_gmseg}${EXT}" -split z -o "${PATH_TMP_SUBJECT}/${file_gmseg}${EXT}"
    sct_image -i "${file_wmseg}${EXT}" -split z -o "${PATH_TMP_SUBJECT}/${file_wmseg}${EXT}"
    sct_image -i "${file}${EXT}" -split z -o "${PATH_TMP_SUBJECT}/${file}${EXT}"
    file_gmseg_ind="${PATH_TMP_SUBJECT}/${file_gmseg}"
    file_wmseg_ind="${PATH_TMP_SUBJECT}/${file_wmseg}"
    file_ind="${PATH_TMP_SUBJECT}/${file}"
    # Find the number of slices in image
    num_slices=$(sct_image -i "${file}${EXT}" -header fslhd | grep ^dim3 | awk '{print $2}')
    num_slices=$((num_slices-1))
    # Calculate SNR/CNR for each slice
    mkdir -p "${PATH_RESULTS}/SNR/${SUBJECT_SLASH_SESSION}"
    mkdir -p "${PATH_RESULTS}/CNR/${SUBJECT_SLASH_SESSION}"
    echo "slice,ID,CNR" > "${PATH_RESULTS}/CNR/${SUBJECT_SLASH_SESSION}/${file}_results.csv"
    echo "slice,ID,SNR" > "${PATH_RESULTS}/SNR/${SUBJECT_SLASH_SESSION}/${file}_wm_results.csv"
    echo "slice,ID,SNR" > "${PATH_RESULTS}/SNR/${SUBJECT_SLASH_SESSION}/${file}_gm_results.csv"
    for g in $(seq -w 0 ${num_slices}); do
        gmM=$(fslstats "${file_ind}_Z00${g}${EXT}" -k "${file_gmseg_ind}_Z00${g}${EXT}" -M)
        gmS=$(fslstats "${file_ind}_Z00${g}${EXT}" -k "${file_gmseg_ind}_Z00${g}${EXT}" -S)
        wmM=$(fslstats "${file_ind}_Z00${g}${EXT}" -k "${file_wmseg_ind}_Z00${g}${EXT}" -M)
        wmS=$(fslstats "${file_ind}_Z00${g}${EXT}" -k "${file_wmseg_ind}_Z00${g}${EXT}" -S)
        CNR=$(echo "scale=5; (${gmM} - ${wmM})/ ${wmS}" | bc)
        SNR_wm=$(echo "scale=5; ${wmM}/${wmS}" | bc)
        SNR_gm=$(echo "scale=5; ${gmM}/${gmS}" | bc)
        echo ${g}","${file}","$CNR >> "${PATH_RESULTS}/CNR/${SUBJECT_SLASH_SESSION}/${file}_results.csv"
        echo ${g}","${file}","$SNR_wm >> "${PATH_RESULTS}/SNR/${SUBJECT_SLASH_SESSION}/${file}_wm_results.csv"
        echo ${g}","${file}","$SNR_gm >> "${PATH_RESULTS}/SNR/${SUBJECT_SLASH_SESSION}/${file}_gm_results.csv"
    done
    rm -r ${PATH_TMP}
>>>>>>> 095918af
}


compute_ghosting()
{
    local path_data="$1"
    local path_processed_data="$2"
    local subject="$3"
    local session="$4"
    local acq="$5"
    local rec="$6"
    # Create ghosting mask only on navigatd data
    if [[ $rec == "rec-navigated" ]]; then
        echo "Creating ghosting mask for ${subject} ${session} ${acq}"
        "${PATH_SCRIPTS}/create_ghosting_mask.py" "${path_data}" "${path_processed_data}" "${subject}" "${session}" "${acq}" || exit
    fi
    # Compute ghosting
    echo "Computing ghosting for ${subject} ${session} ${acq} ${rec}"
    "${PATH_SCRIPTS}/compute_ghosting.py" "${path_processed_data}" "${subject}" "${session}" "${acq}" "${rec}"
}


# Verify presence of output files and write log file if error
check_if_exists()
{
    local acq="$1"
    local rec="$2"
    if [[ "${rec}" == "rec-navigated" ]]; then
        FILES_TO_CHECK=(
        "anat/${SUBJECT_UNDERSCORE_SESSION}_${acq}_${rec}_${CONTRAST}_label-SC_seg${EXT}"
        "anat/${SUBJECT_UNDERSCORE_SESSION}_${acq}_${rec}_${CONTRAST}_label-GM_seg${EXT}"
        "anat/${SUBJECT_UNDERSCORE_SESSION}_${acq}_${rec}_${CONTRAST}_label-WM_seg${EXT}"
        "anat/${SUBJECT_UNDERSCORE_SESSION}_${acq}_${rec}_${CONTRAST}_ghostingMask${EXT}"
    )
    fi
    for file in "${FILES_TO_CHECK[@]}"; do
        if [[ ! -e "${PATH_DATA_PROCESSED}/${SUBJECT_SLASH_SESSION}/$file" ]]; then
            echo "${PATH_DATA_PROCESSED}/${SUBJECT_SLASH_SESSION}/${file} does not exist" >> "${PATH_LOG}/_error_check_output_files.log"
        fi
    done
}


# SCRIPT STARTS HERE
# ==============================================================================
# Display useful info for the log, such as SCT version, RAM and CPU cores available
sct_check_dependencies -short

# Copy files to the processed data folder
copy_scripts "${PATH_SCRIPTS}" "${PATH_DATA_PROCESSED}/../" "process_data.sh"

# Go to folder where data will be copied and processed
cd "${PATH_DATA_PROCESSED}"

# Copy list of participants in processed data folder
if [[ ! -f "participants.tsv" ]]; then
    rsync -avzh "${PATH_DATA}/participants.tsv" .
fi

# Copy source images
mkdir -p "${SUBJECT}"
rsync -avzh "${PATH_DATA}/${SUBJECT_SLASH_SESSION}" "${SUBJECT}/"

# Go to anat folder where all structural data are located
cd "${SUBJECT_SLASH_SESSION}/anat/"

# Create new variable that will be used to fetch data according to BIDS standard
SUBJECT_UNDERSCORE_SESSION="${SUBJECT}_${SESSION}"

# Loop through the different acquisition and reconstruction options
CONTRAST="T2starw"
EXT=".nii.gz"
ACQ=("acq-upperT" "acq-lowerT" "acq-LSE")
REC=("rec-navigated" "rec-standard")
OVERWRITE_SEG=true
for acq in "${ACQ[@]}";do
    for rec in "${REC[@]}";do
        file="${SUBJECT_UNDERSCORE_SESSION}_${acq}_${rec}_${CONTRAST}"
        file_navigated="${SUBJECT_UNDERSCORE_SESSION}_${acq}_rec-navigated_${CONTRAST}"
        echo "File: ${file}${EXT}"
        if [ -e "${file}${EXT}" ]; then
            echo "File found! Processing..."
            # Always use the navigated segmentation (manually corrected) to calculate SNR/CNR for both standard and navigated images
            segment_if_does_not_exist "${file_navigated}"
            file_seg="${file_navigated}_label-SC_seg"
            segment_gm_if_does_not_exist "${file_navigated}"
            file_gmseg="${file_navigated}_label-GM_seg"
            # Calculate WM mask with the navigated segmentation
            compute_wm "${file_navigated}" "${file_seg}" "${file_gmseg}"
            file_wmseg="${file_navigated}_label-WM_seg"
            # Compute slicewise snr and cnr values
            compute_snr_cnr "${file}" "${file_wmseg}" "${file_gmseg}"
            # Quantify ghosting
            compute_ghosting "${PATH_DATA}" "${PATH_DATA_PROCESSED}" "${SUBJECT}" "${SESSION}" "${acq}" "${rec}"
            # Compute STD
            "${PATH_SCRIPTS}/compute_wm_std.py" "${PATH_DATA_PROCESSED}" "${SUBJECT}" "${SESSION}" "${acq}" "${rec}" "${file_wmseg}"
            # Check if output files exist
            check_if_exists "${acq}" "${rec}"
        else
            echo "File not found. Skipping"
        fi
    done
done


# ------------------------------------------------------------------------------
# Display useful info for the log
end=`date +%s`
runtime=$(({end}-{start}))
echo
echo "~~~"
echo "SCT version: `sct_version`"
echo "Ran on:      `uname -nsr`"
echo "Duration:    $((${runtime} / 3600))hrs $(((${runtime} / 60) % 60))min $((${runtime} % 60))sec"
echo "~~~"<|MERGE_RESOLUTION|>--- conflicted
+++ resolved
@@ -117,7 +117,6 @@
 
 
 compute_snr_cnr(){
-<<<<<<< HEAD
    local file="$1"
    local file_wmseg="$2"
    local file_gmseg="$3"
@@ -195,44 +194,6 @@
     fi
   
    rm -r ${PATH_TMP}
-
-=======
-    local file="$1"
-    local file_wmseg="$2"
-    local file_gmseg="$3"
-    # Split images, gm, and wm segs into individual slices to calculate SNR/CNR for each slice
-    PATH_TMP="${PATH_DATA_PROCESSED}/tmp"
-    PATH_TMP_SUBJECT="${PATH_TMP}/${SUBJECT_SLASH_SESSION}"
-    mkdir -p "${PATH_TMP_SUBJECT}"
-    sct_image -i "${file_gmseg}${EXT}" -split z -o "${PATH_TMP_SUBJECT}/${file_gmseg}${EXT}"
-    sct_image -i "${file_wmseg}${EXT}" -split z -o "${PATH_TMP_SUBJECT}/${file_wmseg}${EXT}"
-    sct_image -i "${file}${EXT}" -split z -o "${PATH_TMP_SUBJECT}/${file}${EXT}"
-    file_gmseg_ind="${PATH_TMP_SUBJECT}/${file_gmseg}"
-    file_wmseg_ind="${PATH_TMP_SUBJECT}/${file_wmseg}"
-    file_ind="${PATH_TMP_SUBJECT}/${file}"
-    # Find the number of slices in image
-    num_slices=$(sct_image -i "${file}${EXT}" -header fslhd | grep ^dim3 | awk '{print $2}')
-    num_slices=$((num_slices-1))
-    # Calculate SNR/CNR for each slice
-    mkdir -p "${PATH_RESULTS}/SNR/${SUBJECT_SLASH_SESSION}"
-    mkdir -p "${PATH_RESULTS}/CNR/${SUBJECT_SLASH_SESSION}"
-    echo "slice,ID,CNR" > "${PATH_RESULTS}/CNR/${SUBJECT_SLASH_SESSION}/${file}_results.csv"
-    echo "slice,ID,SNR" > "${PATH_RESULTS}/SNR/${SUBJECT_SLASH_SESSION}/${file}_wm_results.csv"
-    echo "slice,ID,SNR" > "${PATH_RESULTS}/SNR/${SUBJECT_SLASH_SESSION}/${file}_gm_results.csv"
-    for g in $(seq -w 0 ${num_slices}); do
-        gmM=$(fslstats "${file_ind}_Z00${g}${EXT}" -k "${file_gmseg_ind}_Z00${g}${EXT}" -M)
-        gmS=$(fslstats "${file_ind}_Z00${g}${EXT}" -k "${file_gmseg_ind}_Z00${g}${EXT}" -S)
-        wmM=$(fslstats "${file_ind}_Z00${g}${EXT}" -k "${file_wmseg_ind}_Z00${g}${EXT}" -M)
-        wmS=$(fslstats "${file_ind}_Z00${g}${EXT}" -k "${file_wmseg_ind}_Z00${g}${EXT}" -S)
-        CNR=$(echo "scale=5; (${gmM} - ${wmM})/ ${wmS}" | bc)
-        SNR_wm=$(echo "scale=5; ${wmM}/${wmS}" | bc)
-        SNR_gm=$(echo "scale=5; ${gmM}/${gmS}" | bc)
-        echo ${g}","${file}","$CNR >> "${PATH_RESULTS}/CNR/${SUBJECT_SLASH_SESSION}/${file}_results.csv"
-        echo ${g}","${file}","$SNR_wm >> "${PATH_RESULTS}/SNR/${SUBJECT_SLASH_SESSION}/${file}_wm_results.csv"
-        echo ${g}","${file}","$SNR_gm >> "${PATH_RESULTS}/SNR/${SUBJECT_SLASH_SESSION}/${file}_gm_results.csv"
-    done
-    rm -r ${PATH_TMP}
->>>>>>> 095918af
 }
 
 
