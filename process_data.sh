#!/bin/bash
#
# # Analysis script to segment the spinal cord, compute SNR and CNR, and quantify ghosting
#
# Usage:
#   ./process_data.sh <SUBJECT>
#
# Manual segmentations or labels should be located under:
# PATH_DATA/derivatives/labels/SUBJECT/<CONTRAST>/

# The following global variables are retrieved from the caller sct_run_batch
# but could be overwritten by uncommenting the lines below:
# PATH_DATA_PROCESSED="~/data_processed"
# PATH_RESULTS="~/results"
# PATH_LOG="~/log"
# PATH_QC="~/qc"

# Uncomment for full verbose
set -x

# Immediately exit if error
set -e -o pipefail

# Exit if user presses CTRL+C (Linux) or CMD+C (OSX)
trap "echo Caught Keyboard Interrupt within script. Exiting now.; exit" INT

# Retrieve input params
SUBJECT_SLASH_SESSION=$1
# Update SUBJECT variable to the prefix for BIDS file names, considering the "ses" entity
# Can be improved, see: https://github.com/sct-pipeline/gre-1dnav-analysis/issues/3
SUBJECT=`cut -d "/" -f1 <<< "$SUBJECT_SLASH_SESSION"`
SESSION=`cut -d "/" -f2 <<< "$SUBJECT_SLASH_SESSION"`

# Get the path to the directory where all the scripts are located
PATH_SCRIPTS="$(dirname "$(realpath "./process_data.sh")")"

# get starting time:
start=`date +%s`


# FUNCTIONS
# ==============================================================================

# Copy all selected scripts in a folder to an output folder
copy_scripts() {
  local path_scripts="$1"
  local path_output="$2"
  local exeption_file="$3"
  find "$path_scripts" -maxdepth 1 \( -name "*.py" -o -name "*.sh" \) ! -name "$exeption_file" -exec rsync -avzh {} "$path_output" \;
}

# Check if manual segmentation already exists. If it does, copy it locally. If
# it does not, perform seg.
segment_if_does_not_exist(){
  local file="$1"
  # Update global variable with segmentation file name
<<<<<<< HEAD
  FILESEG="${file}_label-SC_seg"
  FILESEGMANUAL="${PATH_DATA}/derivatives/labels/${SUBJECT_SLASH_SESSION}/anat/${FILESEG}$EXT"
=======
  FILESEG="${file}_seg"
  FILESEGMANUAL="${PATH_DATA}/derivatives/labels/${SUBJECT_SLASH_SESSION}/anat/${FILESEG}-manual$EXT"
  FILESSEGPATH="${PATH_DATA}/derivatives/labels/${SUBJECT_SLASH_SESSION}/anat/${FILESEG}$EXT"
>>>>>>> b91e64cb
  echo
  echo "Looking for manual segmentation: $FILESEGMANUAL"
  if [[ -e $FILESEGMANUAL ]]; then
    echo "Found! Using manual segmentation."
    rsync -avzh $FILESEGMANUAL ${FILESEG}$EXT
    sct_qc -i ${file}$EXT -s ${FILESEG}$EXT -p sct_deepseg_sc -qc ${PATH_QC} -qc-subject ${SUBJECT_UNDERSCORE_SESSION}
  elif [[ -e $FILESSEGPATH ]]; then
    echo "Found segmentation!"
    rsync -avzh $FILESSEGPATH ${FILESEG}$EXT
    sct_qc -i ${file}$EXT -s ${FILESEG}$EXT -p sct_deepseg_sc -qc ${PATH_QC} -qc-subject ${SUBJECT_UNDERSCORE_SESSION}
  else
    echo "Not found. Proceeding with automatic segmentation."
    # Segment spinal cord
    sct_deepseg spinalcord -i ${file}$EXT -qc ${PATH_QC} -qc-subject ${SUBJECT_UNDERSCORE_SESSION}
  fi
}


segment_gm_if_does_not_exist(){
  local file="$1"
  # Update global variable with segmentation file name
<<<<<<< HEAD
  FILESEG="${file}_label-GM_seg"
  FILESEGMANUAL="${PATH_DATA}/derivatives/labels/${SUBJECT_SLASH_SESSION}/anat/${FILESEG}$EXT"
=======
  FILESEG="${file}_gmseg"
  FILESEGMANUAL="${PATH_DATA}/derivatives/labels/${SUBJECT_SLASH_SESSION}/anat/${FILESEG}-manual$EXT"
  FILESSEGPATH="${PATH_DATA}/derivatives/labels/${SUBJECT_SLASH_SESSION}/anat/${FILESEG}$EXT"
>>>>>>> b91e64cb
  echo
  echo "Looking for manual segmentation: $FILESEGMANUAL"
  if [[ -e $FILESEGMANUAL ]]; then
    echo "Found! Using manual segmentation."
    rsync -avzh $FILESEGMANUAL ${FILESEG}$EXT
    sct_qc -i ${file}$EXT -s ${FILESEG}$EXT -p sct_deepseg_gm -qc ${PATH_QC} -qc-subject ${SUBJECT_UNDERSCORE_SESSION}
  elif [[ -e $FILESSEGPATH ]]; then
    echo "Found segmentation!"
    rsync -avzh $FILESSEGPATH ${FILESEG}$EXT
    sct_qc -i ${file}$EXT -s ${FILESEG}$EXT -p sct_deepseg_gm -qc ${PATH_QC} -qc-subject ${SUBJECT_UNDERSCORE_SESSION}
  else
    echo "Not found. Proceeding with automatic segmentation."
    # Segment spinal cord
    sct_deepseg_gm -i ${file}$EXT -qc ${PATH_QC} -qc-subject ${SUBJECT_UNDERSCORE_SESSION}
  fi
}

compute_wm_if_does_not_exist(){
   local file="$1"
   local file_seg="$2"
   local file_gmseg="$3"
   FILESEG="${PATH_DATA}/derivatives/labels/${SUBJECT_SLASH_SESSION}/anat/${file}_wmseg$EXT"
   if [[ -e $FILESEG ]]; then
       echo "Found Segmentation!"
       rsync -avzh $FILESEG ${file}_wmseg$EXT
   else
       echo "Not found. Calculate WM mask."
       sct_maths -i ${file_seg}${EXT} -sub ${file_gmseg}${EXT} -o $FILESEG
       rsync -avzh $FILESEG ${file}_wmseg$EXT
   fi
}

compute_snr_cnr(){
   local file="$1"
   local file_wmseg="$2"
   local file_gmseg="$3"

   # Split images, gm, and wm segs into individual slices to calculate SNR/CNR for each slice
   PATH_TMP=${PATH_DATA_PROCESSED}/tmp
   PATH_TMP_SUBJECT=${PATH_TMP}/${SUBJECT_SLASH_SESSION}
   mkdir -p ${PATH_TMP_SUBJECT}
   sct_image -i ${file_gmseg}${EXT} -split z -o "${PATH_TMP_SUBJECT}/${file_gmseg}${EXT}"
   sct_image -i ${file_wmseg}${EXT} -split z -o "${PATH_TMP_SUBJECT}/${file}_wmseg${EXT}"
   sct_image -i ${file}${EXT} -split z -o "${PATH_TMP_SUBJECT}/${file}${EXT}"
   file_gmseg_ind="${PATH_TMP_SUBJECT}/${file_gmseg}"
   file_wmseg_ind="${PATH_TMP_SUBJECT}/${file_wmseg}"
   file_ind="${PATH_TMP_SUBJECT}/${file}"

   # Find the number of slices in image
   num_slices=$(sct_image -i ${file}${EXT} -header fslhd | grep ^dim3 | awk '{print $2}')
   num_slices=$((num_slices-1))


   mkdir -p ${PATH_RESULTS}/SNR/${SUBJECT_SLASH_SESSION}
   mkdir -p ${PATH_RESULTS}/CNR/${SUBJECT_SLASH_SESSION}

   # Calculate SNR/CNR for each slice
   echo "slice,ID,wm_mean,gm_mean,wm_std,CNR" > ${PATH_RESULTS}/CNR/${SUBJECT_SLASH_SESSION}/${file}_results.csv
   echo "slice,ID,wm_mean,wm_std,SNR" > ${PATH_RESULTS}/SNR/${SUBJECT_SLASH_SESSION}/${file}_wm_results.csv
   echo "slice,ID,gm_mean,gm_std,SNR" > ${PATH_RESULTS}/SNR/${SUBJECT_SLASH_SESSION}/${file}_gm_results.csv
   for g in $(seq -w 0 ${num_slices}); do

     gmM=$(fslstats ${file_ind}_Z00${g}${EXT} -k ${file_gmseg_ind}_Z00${g}${EXT} -M)
     gmS=$(fslstats ${file_ind}_Z00${g}${EXT} -k ${file_gmseg_ind}_Z00${g}${EXT} -S)
     wmM=$(fslstats ${file_ind}_Z00${g}${EXT} -k ${file_wmseg_ind}_Z00${g}${EXT} -M)
     wmS=$(fslstats ${file_ind}_Z00${g}${EXT} -k ${file_wmseg_ind}_Z00${g}${EXT} -S)
     CNR=$(echo "scale=5; ($wmM - $gmM)/ $wmS" | bc)
     SNR_wm=$(echo "scale=5; $wmM/$wmS" | bc)
     SNR_gm=$(echo "scale=5; $gmM/$gmS" | bc)
     echo ${g}","${file_ind}","$wmM","$gmM","$wmS","$CNR >> ${PATH_RESULTS}/CNR/${SUBJECT_SLASH_SESSION}/${file}_results.csv
     echo ${g}","${file_ind}","$wmM","$wmS","$SNR_wm >> ${PATH_RESULTS}/SNR/${SUBJECT_SLASH_SESSION}/${file}_wm_results.csv
     echo ${g}","${file_ind}","$gmM","$gmS","$SNR_gm >> ${PATH_RESULTS}/SNR/${SUBJECT_SLASH_SESSION}/${file}_gm_results.csv

   done
   rm -r ${PATH_TMP}

}



compute_ghosting()
{
  local path_data="$1"
  local path_processed_data="$2"
  local subject="$3"
  local session="$4"
  local acq="$5"
  local rec="$6"
  # Create ghosting mask only on navigatd data
  if [[ $rec == "rec-navigated" ]]; then
    echo "Creating ghosting mask for ${subject} ${session} ${acq}"
    ./../../../../create_ghosting_mask.py $path_data $path_processed_data $subject $session $acq
  fi
  # Compute ghosting
  echo "Computing ghosting for ${subject} ${session} ${acq} ${rec}"
  ./../../../../compute_ghosting.py $path_processed_data $subject $session $acq $rec
}


# Verify presence of output files and write log file if error
check_if_exists()
{
  local acq="$1"
  local rec="$2"
  FILES_TO_CHECK=(
<<<<<<< HEAD
    "anat/${SUBJECT_UNDERSCORE_SESSION}_${acq}_${rec}_${CONTRAST}_label-GM_seg${EXT}"
    "anat/${SUBJECT_UNDERSCORE_SESSION}_${acq}_${rec}_${CONTRAST}_label-SC_seg${EXT}"
    "anat/${SUBJECT_UNDERSCORE_SESSION}_${acq}_${rec}_${CONTRAST}_ghostingMask${EXT}"
=======
    "anat/${SUBJECT_UNDERSCORE_SESSION}_${acq}_${rec}_${CONTRAST}_seg${EXT}"
    "anat/${SUBJECT_UNDERSCORE_SESSION}_${acq}_${rec}_${CONTRAST}_gmseg${EXT}"
    "anat/${SUBJECT_UNDERSCORE_SESSION}_${acq}_${rec}_${CONTRAST}_wmseg${EXT}"
>>>>>>> b91e64cb
  )
  for file in ${FILES_TO_CHECK[@]}; do
    if [[ ! -e "${PATH_DATA_PROCESSED}/${SUBJECT_SLASH_SESSION}/$file" ]]; then
      echo "${PATH_DATA_PROCESSED}/${SUBJECT_SLASH_SESSION}/${file} does not exist" >> "${PATH_LOG}/_error_check_output_files.log"
    fi
  done
}


# SCRIPT STARTS HERE
# ==============================================================================
# Display useful info for the log, such as SCT version, RAM and CPU cores available
sct_check_dependencies -short

# Copy files to the processed data folder
copy_scripts ${PATH_SCRIPTS} "${PATH_DATA_PROCESSED}/../" "process_data.sh"

# Go to folder where data will be copied and processed
cd $PATH_DATA_PROCESSED

# Copy list of participants in processed data folder
if [[ ! -f "participants.tsv" ]]; then
  rsync -avzh $PATH_DATA/participants.tsv .
fi

# Copy source images
mkdir -p $SUBJECT
rsync -avzh $PATH_DATA/$SUBJECT_SLASH_SESSION $SUBJECT/

# Go to anat folder where all structural data are located
cd ${SUBJECT_SLASH_SESSION}/anat/

# Create new variable that will be used to fetch data according to BIDS standard
SUBJECT_UNDERSCORE_SESSION="${SUBJECT}_${SESSION}"

# Loop through the different acquisition and reconstruction options
CONTRAST="T2starw"
EXT=".nii.gz"
ACQ=("acq-upperT" "acq-lowerT" "acq-LSE")
REC=("rec-navigated" "rec-standard")
OVERWRITE_SEG=true

for acq in "${ACQ[@]}";do
  for rec in "${REC[@]}";do
    file=${SUBJECT_UNDERSCORE_SESSION}_${acq}_${rec}_${CONTRAST}
    file2=${SUBJECT_UNDERSCORE_SESSION}_${acq}_rec-navigated_${CONTRAST}
    echo "File: ${file}${EXT}"
    if [ -e "${file}${EXT}" ]; then
      echo "File found! Processing..."

      #always use the navigated segmentation (manually corrected) to calculate SNR/CNR for both standard and navigated images
      segment_if_does_not_exist ${file}
      file_seg=${file2}_seg
      segment_gm_if_does_not_exist ${file}
      file_gmseg=${file2}_gmseg

      #calculate WM mask
      compute_wm_if_does_not_exist ${file} ${file_seg} ${file_gmseg}
      file_wmseg="${file}_wmseg"

      #compute slicewise snr and cnr values
      compute_snr_cnr ${file} ${file_wmseg} ${file_gmseg}

      # Quantify ghosting
      compute_ghosting "${PATH_DATA}" "${PATH_DATA_PROCESSED}" "${SUBJECT}" "${SESSION}" "${acq}" "${rec}"
      # Check if output files exist
      check_if_exists "${acq}" "${rec}"
    else
      echo "File not found. Skipping"
    fi
  done
done


# ------------------------------------------------------------------------------
# Display useful info for the log
end=`date +%s`
runtime=$((end-start))
echo
echo "~~~"
echo "SCT version: `sct_version`"
echo "Ran on:      `uname -nsr`"
echo "Duration:    $(($runtime / 3600))hrs $((($runtime / 60) % 60))min $(($runtime % 60))sec"
echo "~~~"<|MERGE_RESOLUTION|>--- conflicted
+++ resolved
@@ -54,23 +54,19 @@
 segment_if_does_not_exist(){
   local file="$1"
   # Update global variable with segmentation file name
-<<<<<<< HEAD
-  FILESEG="${file}_label-SC_seg"
-  FILESEGMANUAL="${PATH_DATA}/derivatives/labels/${SUBJECT_SLASH_SESSION}/anat/${FILESEG}$EXT"
-=======
   FILESEG="${file}_seg"
-  FILESEGMANUAL="${PATH_DATA}/derivatives/labels/${SUBJECT_SLASH_SESSION}/anat/${FILESEG}-manual$EXT"
-  FILESSEGPATH="${PATH_DATA}/derivatives/labels/${SUBJECT_SLASH_SESSION}/anat/${FILESEG}$EXT"
->>>>>>> b91e64cb
+  FILESEGMANUAL="${file}_label-SC_seg"
+  PATHSEG="${PATH_DATA}/derivatives/labels/${SUBJECT_SLASH_SESSION}/anat/${FILESEG}$EXT"
+  PATHSEGMANUAL="${PATH_DATA}/derivatives/labels/${SUBJECT_SLASH_SESSION}/anat/${FILESEGMANUAL}$EXT"
   echo
-  echo "Looking for manual segmentation: $FILESEGMANUAL"
-  if [[ -e $FILESEGMANUAL ]]; then
-    echo "Found! Using manual segmentation."
-    rsync -avzh $FILESEGMANUAL ${FILESEG}$EXT
-    sct_qc -i ${file}$EXT -s ${FILESEG}$EXT -p sct_deepseg_sc -qc ${PATH_QC} -qc-subject ${SUBJECT_UNDERSCORE_SESSION}
-  elif [[ -e $FILESSEGPATH ]]; then
-    echo "Found segmentation!"
-    rsync -avzh $FILESSEGPATH ${FILESEG}$EXT
+  echo "Looking for segmentation"
+  if [[ -e $PATHSEGMANUAL ]]; then
+    echo "Found! Using manual segmentation $PATHSEGMANUAL"
+    rsync -avzh $PATHSEGMANUAL ${FILESEGMANUAL}$EXT
+    sct_qc -i ${file}$EXT -s ${FILESEGMANUAL}$EXT -p sct_deepseg_sc -qc ${PATH_QC} -qc-subject ${SUBJECT_UNDERSCORE_SESSION}
+  elif [[ -e $PATHSEG ]]; then
+    echo "Found! Using segmentation $PATHSEG"
+    rsync -avzh $PATHSEG ${FILESEG}$EXT
     sct_qc -i ${file}$EXT -s ${FILESEG}$EXT -p sct_deepseg_sc -qc ${PATH_QC} -qc-subject ${SUBJECT_UNDERSCORE_SESSION}
   else
     echo "Not found. Proceeding with automatic segmentation."
@@ -83,23 +79,19 @@
 segment_gm_if_does_not_exist(){
   local file="$1"
   # Update global variable with segmentation file name
-<<<<<<< HEAD
-  FILESEG="${file}_label-GM_seg"
-  FILESEGMANUAL="${PATH_DATA}/derivatives/labels/${SUBJECT_SLASH_SESSION}/anat/${FILESEG}$EXT"
-=======
   FILESEG="${file}_gmseg"
-  FILESEGMANUAL="${PATH_DATA}/derivatives/labels/${SUBJECT_SLASH_SESSION}/anat/${FILESEG}-manual$EXT"
-  FILESSEGPATH="${PATH_DATA}/derivatives/labels/${SUBJECT_SLASH_SESSION}/anat/${FILESEG}$EXT"
->>>>>>> b91e64cb
+  FILESEGMANUAL="${file}_label-GM_seg"
+  PATHSEG="${PATH_DATA}/derivatives/labels/${SUBJECT_SLASH_SESSION}/anat/${FILESEG}$EXT"
+  PATHSEGMANUAL="${PATH_DATA}/derivatives/labels/${SUBJECT_SLASH_SESSION}/anat/${FILESEGMANUAL}$EXT"
   echo
-  echo "Looking for manual segmentation: $FILESEGMANUAL"
-  if [[ -e $FILESEGMANUAL ]]; then
-    echo "Found! Using manual segmentation."
-    rsync -avzh $FILESEGMANUAL ${FILESEG}$EXT
-    sct_qc -i ${file}$EXT -s ${FILESEG}$EXT -p sct_deepseg_gm -qc ${PATH_QC} -qc-subject ${SUBJECT_UNDERSCORE_SESSION}
-  elif [[ -e $FILESSEGPATH ]]; then
-    echo "Found segmentation!"
-    rsync -avzh $FILESSEGPATH ${FILESEG}$EXT
+  echo "Looking for segmentation"
+  if [[ -e $PATHSEGMANUAL ]]; then
+    echo "Found! Using manual segmentation $PATHSEGMANUAL"
+    rsync -avzh $PATHSEGMANUAL ${FILESEGMANUAL}$EXT
+    sct_qc -i ${file}$EXT -s ${FILESEGMANUAL}$EXT -p sct_deepseg_gm -qc ${PATH_QC} -qc-subject ${SUBJECT_UNDERSCORE_SESSION}
+  elif [[ -e $PATHSEG ]]; then
+    echo "Found! Using segmentation $PATHSEG"
+    rsync -avzh $PATHSEG ${FILESEG}$EXT
     sct_qc -i ${file}$EXT -s ${FILESEG}$EXT -p sct_deepseg_gm -qc ${PATH_QC} -qc-subject ${SUBJECT_UNDERSCORE_SESSION}
   else
     echo "Not found. Proceeding with automatic segmentation."
@@ -196,15 +188,10 @@
   local acq="$1"
   local rec="$2"
   FILES_TO_CHECK=(
-<<<<<<< HEAD
     "anat/${SUBJECT_UNDERSCORE_SESSION}_${acq}_${rec}_${CONTRAST}_label-GM_seg${EXT}"
     "anat/${SUBJECT_UNDERSCORE_SESSION}_${acq}_${rec}_${CONTRAST}_label-SC_seg${EXT}"
     "anat/${SUBJECT_UNDERSCORE_SESSION}_${acq}_${rec}_${CONTRAST}_ghostingMask${EXT}"
-=======
-    "anat/${SUBJECT_UNDERSCORE_SESSION}_${acq}_${rec}_${CONTRAST}_seg${EXT}"
-    "anat/${SUBJECT_UNDERSCORE_SESSION}_${acq}_${rec}_${CONTRAST}_gmseg${EXT}"
     "anat/${SUBJECT_UNDERSCORE_SESSION}_${acq}_${rec}_${CONTRAST}_wmseg${EXT}"
->>>>>>> b91e64cb
   )
   for file in ${FILES_TO_CHECK[@]}; do
     if [[ ! -e "${PATH_DATA_PROCESSED}/${SUBJECT_SLASH_SESSION}/$file" ]]; then
